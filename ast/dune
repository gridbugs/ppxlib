(library
 (name        ppxlib_ast)
 (public_name ppxlib.ast)
 (libraries
  ocaml-compiler-libs.shadow
  ocaml-compiler-libs.common
  compiler-libs.common
  ocaml-migrate-parsetree)
 (flags (:standard -open Ocaml_shadow -safe-string) -w -9-27-32)
 (modules
  ast
<<<<<<< HEAD
=======
  clflags_helper
  docstrings
>>>>>>> 8d2ce316
  import
  lexer_helper
  location_helper
  pprintast
  ppxlib_ast
  warn)
 (lint (pps ppxlib_traverse -deriving-keep-w32=impl)))

;; This is to make the code compatible with different versions of
;; OCaml
(rule
 (targets location_helper.ml clflags_helper.ml)
 (deps    gen-compiler_specifics)
 (action  (run %{ocaml} %{deps} %{ocaml_version} %{targets})))<|MERGE_RESOLUTION|>--- conflicted
+++ resolved
@@ -9,11 +9,6 @@
  (flags (:standard -open Ocaml_shadow -safe-string) -w -9-27-32)
  (modules
   ast
-<<<<<<< HEAD
-=======
-  clflags_helper
-  docstrings
->>>>>>> 8d2ce316
   import
   lexer_helper
   location_helper
